--- conflicted
+++ resolved
@@ -386,20 +386,8 @@
     this.pair.maybeInitFinished();
 
     if (written === data.length) {
-<<<<<<< HEAD
-      if (this === this.pair.cleartext) {
-        debug('cleartext.write succeed with %d bytes', data.length);
-      } else {
-        debug('encrypted.write succeed with %d bytes', data.length);
-      }
-
-      return cb(null);
-    }
-    if (written !== 0 && written !== -1) {
-=======
       return;
     } else if (written !== 0 && written !== -1) {
->>>>>>> 9826b154
       assert(!this._retryAfterPartial);
       this._retryAfterPartial = true;
       this._write(data.slice(written), encoding, cb);
